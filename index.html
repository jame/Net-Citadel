<!DOCTYPE html PUBLIC "-//W3C//DTD XHTML 1.0 Strict//EN"
    "http://www.w3.org/TR/xhtml1/DTD/xhtml1-strict.dtd">

<html xmlns="http://www.w3.org/1999/xhtml" xml:lang="en" lang="en-US">
  <head>
    <meta http-equiv="content-type" content="application/xhtml+xml; charset=UTF-8" />
    <meta name="author" content="Robert James Clay" />
    <meta name="generator" content="Robert James Clay" />

    <link rel="stylesheet" type="text/css" href="/style.css" media="screen, tv, projection" title="Default" />
    <link rel="stylesheet alternative" type="text/css" href="/print.css" media="screen" title="Print Preview" />
    <link rel="stylesheet" type="text/css" href="/print.css" media="print" />

    <title>jame.github.com/Net-Citadel Index</title>
  </head>

  <body>
    <!-- For non-visual user agents: -->
      <div id="top"><a href="#mainbody" class="doNotDisplay doNotPrint">Skip to main content.</a></div>

    <!-- ##### Header ##### -->

    <div id="header">
      <div class="superHeader">
<!--
        <span>Related Sites:</span>
        <a href="http://www.citadel.org" title="Citadel Home Page">Citadel</a> |
        <a href="http://www.debian.org" title="Debian Home Page">Debian</a>
-->
      </div>

      <div class="midHeader">
        <h1 class="headerTitle" lang="en">Net-Citadel</h1> 
        <div class="headerSubTitle" title="jame/Net-Citadel at GitHub">
            Debian packaging for Net::Citadel
        </div>

        <br class="doNotDisplay doNotPrint" />

        <div class="headerLinks">
          <span class="doNotDisplay">Tools:</span>
<!--
          <a href="index.html">sitemap &laquo;</a>
          <span class="doNotDisplay">|</span>
          <a style="cursor: help;" title="Thanks to CSS, this page is already printer friendly!">printer-friendly version &laquo;</a>
-->
        </div>
      </div>

      <div class="subHeader">
        <span class="doNotDisplay">Navigation:</span>
        <a href="/index.html">Home</a> |
        <a href="/mbsebbs/index.html">mbsebbs</a> |
        <a href="/Net-Citadel/index.html">Net-Citadel</a> |
        <a href="/pkg-sbbs/index.html">pkg-sbbs</a> |
        <a href="/sbbsdev/index.html">sbbsdev</a>

      </div>
    </div>

    <!-- ##### Main Body ##### -->

    <div id="mainbody">
      <div class="rowOfBoxes">

        <div class="twoThirds noBorderOnLeft">

        <p>This project is primarily about Debian packaging for Net::Citadel, which is a Perl module
            that is a "first cut on supporting the Citadel
            <a href="http://www.citadel.org/doku.php?id=documentation:appproto:app_proto">application protocol</a>".
            This repository was initially forked from <a href="https://github.com/gitpan/Net-Citadel.git">gitpan/Net-Citadel.git</a>
            and the <a href="https://github.com/jame/Net-Citadel/tree/debian">debian</a> branch was then added to
            be used for the development of the debian packaging directory for the Perl module.
        </p>

<<<<<<< HEAD
        <p>The module is packaged for inclusion in Debian as the package libnet-citadel-perl, where it is being
           done under the auspices of the <a href="http://wiki.debian.org/Teams/DebianPerlGroup">Debian Perl Team</a>.
           The status of the package itself can be seen at its
           <a href="http://packages.qa.debian.org/libn/libnet-citadel-perl.html">Package</a> page.
           Other information for it can be seen by going to the
           <a href="http://wiki.debian.org/Teams/DebianPerlGroup">pkg-perl</a> package
           <a href="http://pet.debian.net/pkg-perl/pet.cgi">tracking</a>
           page and then searching for the package name.
=======
        <p>The name of the Debian package is libnet-citadel-perl and the packaging is being done under the auspices
           of the <a href="http://wiki.debian.org/Teams/DebianPerlGroup">Debian Perl Team</a>. The status of the it
           can be seen at its <a href="http://packages.qa.debian.org/libn/libnet-citadel-perl.html">Package</a>
           page. Other information for it can be seen by going to the pkg-perl
           <a href="http://pet.debian.net/pkg-perl/pet.cgi">tracking</a>
            page and then searching for the package name.
>>>>>>> f2714504
        </p>


        </div>
      </div>
    </div>
        <div class="oneThird">

          <ul type="DISC">

            <li><a href="http://github.com/jame/Net-Citadel">jame/Net-Citadel</a></li>

            <li><a href="https://github.com/jame/Net-Citadel/commits/stable">stable</a> branch commits</li>

            <li><a href="https://github.com/jame/Net-Citadel/commits/develop">develop</a> branch commits</li>

            <li><a href="https://github.com/jame/Net-Citadel/commits/pristine-tar">pristine-tar</a> branch commits</li>

            <li><a href="https://github.com/jame/Net-Citadel/commits/gitpan">gitpan</a> branch commits</li>

            <li><a href="https://github.com/jame/Net-Citadel/commits/master">master</a> branch commits</li>

            <li><a href="https://github.com/jame/Net-Citadel/commits/debian">debian</a> branch commits</li>

          </ul>

          <ul type="DISC">Debian


            <li><a href="http://packages.qa.debian.org/libn/libnet-citadel-perl.html">Package</a> page</li>

            <li>libnet-citadel-perl <a href="http://anonscm.debian.org/gitweb/?p=pkg-perl/packages/libnet-citadel-perl.git">repository</a></li>

            <li>pkg-perl <a href="http://pet.debian.net/pkg-perl/pet.cgi">tracking</a></li>


          </ul>

          <p class="filler"><!-- Filler para to extend left vertical line --></p>


        </div>
      </div>

    <!-- ##### Footer ##### -->

    <div id="footer">
      <span class="doNotPrint">
        For comments or questions about this website, please contact the
        <a href="mailto:jame@rocasa.us" title="NB: jame (at) rocasa.us">Webmaster</a>
      </span>

    </div>

  </body>

</html><|MERGE_RESOLUTION|>--- conflicted
+++ resolved
@@ -73,7 +73,6 @@
             be used for the development of the debian packaging directory for the Perl module.
         </p>
 
-<<<<<<< HEAD
         <p>The module is packaged for inclusion in Debian as the package libnet-citadel-perl, where it is being
            done under the auspices of the <a href="http://wiki.debian.org/Teams/DebianPerlGroup">Debian Perl Team</a>.
            The status of the package itself can be seen at its
@@ -82,16 +81,7 @@
            <a href="http://wiki.debian.org/Teams/DebianPerlGroup">pkg-perl</a> package
            <a href="http://pet.debian.net/pkg-perl/pet.cgi">tracking</a>
            page and then searching for the package name.
-=======
-        <p>The name of the Debian package is libnet-citadel-perl and the packaging is being done under the auspices
-           of the <a href="http://wiki.debian.org/Teams/DebianPerlGroup">Debian Perl Team</a>. The status of the it
-           can be seen at its <a href="http://packages.qa.debian.org/libn/libnet-citadel-perl.html">Package</a>
-           page. Other information for it can be seen by going to the pkg-perl
-           <a href="http://pet.debian.net/pkg-perl/pet.cgi">tracking</a>
-            page and then searching for the package name.
->>>>>>> f2714504
         </p>
-
 
         </div>
       </div>
