--- conflicted
+++ resolved
@@ -1,7 +1,5 @@
 Revision history for Perl extension Net::Citadel.
 
-<<<<<<< HEAD
-=======
 0.19    09:17 13 February 2013
   - Correct mis-spelled words in the Changes file.
   - Change the name of the testing user from RobertBarta to TestUser in the
@@ -16,7 +14,6 @@
   - Add capability for the INFO command as the function citadel_info.
   - Add testing for the citadel_info function to the t/01citadel.t script.
 
->>>>>>> 656c4305
 0.16    15:31 16 October 2012
   - Correct the mcpani authorid used in Makefile.PL from DRRHO to JAME.
   - Tab/whitespace cleanup and update the documentation for the 'new' function.
