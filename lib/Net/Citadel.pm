--- conflicted
+++ resolved
@@ -21,19 +21,11 @@
 
 =head1 VERSION
 
-<<<<<<< HEAD
-Version 0.16
-
-=cut
-
-our $VERSION = '0.16';
-=======
 Version 0.19
 
 =cut
 
 our $VERSION = '0.19';
->>>>>>> 656c4305
 
 =head1 SYNOPSIS
 
